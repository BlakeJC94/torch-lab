--- conflicted
+++ resolved
@@ -1,10 +1,6 @@
 [project]
 name = "torch-lab"
-<<<<<<< HEAD
-version = "1.7.5"
-=======
-version = "1.8.0"
->>>>>>> 241584aa
+version = "1.8.1"
 description = "Core components for experiments with Pytorch"
 authors = [
     { name = "BlakeJC94", email = "blakejamescook@gmail.com" }
